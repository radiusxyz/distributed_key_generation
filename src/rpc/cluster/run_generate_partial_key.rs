<<<<<<< HEAD
use radius_sdk::{
    json_rpc::{
        client::{Id, RpcClient},
        server::{RpcError, RpcParameter},
    },
    signature::Address,
};
use serde::{Deserialize, Serialize};
=======
use radius_sdk::signature::Address;
>>>>>>> 5b62b13a
use skde::key_generation::{
    generate_partial_key, prove_partial_key_validity, PartialKey, PartialKeyProof,
};

use crate::rpc::{cluster::SyncPartialKey, prelude::*};

#[derive(Clone, Debug, Deserialize, Serialize)]
pub struct RunGeneratePartialKey {
    pub key_id: KeyId,
}

impl RpcParameter<AppState> for RunGeneratePartialKey {
    type Response = ();

    fn method() -> &'static str {
        "run_generate_partial_key"
    }

    async fn handler(self, context: AppState) -> Result<Self::Response, RpcError> {
        let skde_params = context.skde_params();

        let (secret_value, partial_key) = generate_partial_key(skde_params);

        let partial_key_proof = prove_partial_key_validity(skde_params, &secret_value);

        sync_partial_key(
            context.config().signer().address().clone(),
            self.key_id,
            partial_key,
            partial_key_proof,
        );

        Ok(())
    }
}

pub fn sync_partial_key(
    address: Address,
    key_id: KeyId,
    partial_key: PartialKey,
    partial_key_proof: PartialKeyProof,
) {
    let all_key_generator_rpc_url_list = KeyGeneratorList::get()
        .unwrap()
        .get_all_key_generator_rpc_url_list();

    tokio::spawn(async move {
        let parameter = SyncPartialKey {
            address,
            key_id,
            skde_partial_key: partial_key,
            partial_key_proof,
        };

        let rpc_client = RpcClient::new().unwrap();
        rpc_client
            .multicast(
                all_key_generator_rpc_url_list,
                SyncPartialKey::method(),
                &parameter,
                Id::Null,
            )
            .await
            .unwrap();
    });
}<|MERGE_RESOLUTION|>--- conflicted
+++ resolved
@@ -1,4 +1,3 @@
-<<<<<<< HEAD
 use radius_sdk::{
     json_rpc::{
         client::{Id, RpcClient},
@@ -7,9 +6,6 @@
     signature::Address,
 };
 use serde::{Deserialize, Serialize};
-=======
-use radius_sdk::signature::Address;
->>>>>>> 5b62b13a
 use skde::key_generation::{
     generate_partial_key, prove_partial_key_validity, PartialKey, PartialKeyProof,
 };
